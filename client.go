--- conflicted
+++ resolved
@@ -2,12 +2,7 @@
 
 import (
 	"context"
-<<<<<<< HEAD
-	"fmt"
-	"time"
-=======
 	"strings"
->>>>>>> 9a8a605c
 
 	"github.com/dnsimple/dnsimple-go/dnsimple"
 )
@@ -35,12 +30,7 @@
 
 // listZoneRecords is a wrapper for `dnsimple.Client.Zones.ListRecords`.
 // It fetches and returns all record sets for a zone handling pagination.
-<<<<<<< HEAD
-func (c dnsimpleClient) listZoneRecords(ctx context.Context, accountID string, zoneName string, maxRetries int) ([]dnsimple.ZoneRecord, error) {
-	var err error
-=======
 func (c dnsimpleClient) listZoneRecords(ctx context.Context, accountID string, zoneName string, options *dnsimple.ZoneRecordListOptions, maxRetries int) ([]dnsimple.ZoneRecord, error) {
->>>>>>> 9a8a605c
 	var rs []dnsimple.ZoneRecord
 
 	listOptions := &dnsimple.ZoneRecordListOptions{}
@@ -51,25 +41,11 @@
 		var response *dnsimple.ZoneRecordsResponse
 		listErr := retryable(maxRetries, func() (listErr error) {
 			// Our API does not expect the zone name to end with a dot.
-<<<<<<< HEAD
-			response, listErr = c.Zones.ListRecords(ctx, accountID, zoneName, listOptions)
-			if listErr == nil {
-				break
-			}
-			if i == 1+maxRetries {
-				err = fmt.Errorf("failed to list records for zone %s: %v", zoneName, listErr)
-				return nil, err
-			}
-			log.Warningf("attempt %d failed to list records for zone %s, will retry: %v", i, zoneName, listErr)
-			// Exponential backoff.
-			time.Sleep((1 << i) * time.Second)
-=======
 			response, listErr = c.Zones.ListRecords(ctx, accountID, strings.TrimSuffix(zoneName, "."), options)
 			return
 		})
 		if listErr != nil {
 			return nil, listErr
->>>>>>> 9a8a605c
 		}
 		rs = append(rs, response.Data...)
 		if response.Pagination.CurrentPage >= response.Pagination.TotalPages {
