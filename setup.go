--- conflicted
+++ resolved
@@ -63,11 +63,8 @@
 		var (
 			accessToken string
 			accountId   string
-<<<<<<< HEAD
+			identifier  string
 			maxRetries  int = 3
-=======
-			identifier  string
->>>>>>> 2e41794d
 			sandbox     bool
 		)
 
@@ -88,7 +85,11 @@
 				accountId = c.Val()
 			case "fallthrough":
 				fall.SetZonesFromArgs(c.RemainingArgs())
-<<<<<<< HEAD
+			case "identifier":
+				if !c.NextArg() {
+					return plugin.Error("dnsimple", c.ArgErr())
+				}
+				identifier = c.Val()
 			case "max_retries":
 				if !c.NextArg() {
 					return plugin.Error("dnsimple", c.ArgErr())
@@ -101,13 +102,6 @@
 				if maxRetries < 0 {
 					return plugin.Error("dnsimple", c.Err("max retries cannot be less than zero"))
 				}
-=======
-			case "identifier":
-				if !c.NextArg() {
-					return plugin.Error("dnsimple", c.ArgErr())
-				}
-				identifier = c.Val()
->>>>>>> 2e41794d
 			case "refresh":
 				if !c.NextArg() {
 					return plugin.Error("dnsimple", c.ArgErr())
@@ -158,11 +152,7 @@
 			client.BaseURL = "https://api.sandbox.dnsimple.com"
 		}
 
-<<<<<<< HEAD
-		h, err := New(ctx, accountId, client, keys, refresh, maxRetries)
-=======
-		h, err := New(ctx, accountId, client, identifier, keys, refresh)
->>>>>>> 2e41794d
+		h, err := New(ctx, accountId, client, identifier, keys, refresh, maxRetries)
 		if err != nil {
 			cancel()
 			return plugin.Error("dnsimple", c.Errf("failed to create dnsimple plugin: %v", err))
