--- conflicted
+++ resolved
@@ -31,11 +31,7 @@
 }
 
 // exposed for testing
-<<<<<<< HEAD
-var service = func(ctx context.Context, opts Options) (dnsimpleService, error) {
-=======
 var newDnsimpleService = func(ctx context.Context, opts Options) (dnsimpleService, error) {
->>>>>>> ac69a92f
 	client := dnsimple.NewClient(dnsimple.StaticTokenHTTPClient(ctx, opts.accessToken))
 	client.BaseURL = opts.baseUrl
 	client.SetUserAgent("coredns-plugin-dnsimple")
@@ -88,13 +84,7 @@
 				if c.Val() != "" {
 					log.Warning("consider using alternative ways of providing credentials, such as environment variables")
 				}
-<<<<<<< HEAD
 				opts.accessToken = c.Val()
-=======
-				opts.accessToken = v[1]
-				// TODO We should clarify why this is bad.
-				log.Warning("consider using alternative ways of providing credentials, such as environment variables")
->>>>>>> ac69a92f
 			case "account_id":
 				if !c.NextArg() {
 					return plugin.Error("dnsimple", c.ArgErr())
@@ -169,11 +159,7 @@
 		}
 
 		ctx, cancel := context.WithCancel(context.Background())
-<<<<<<< HEAD
-		client, err := service(ctx, opts)
-=======
 		client, err := newDnsimpleService(ctx, opts)
->>>>>>> ac69a92f
 		if err != nil {
 			cancel()
 			return err
