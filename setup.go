package dnsimple

import (
	"context"
	"fmt"
	"math/rand"
	"os"
	"strconv"
	"strings"
	"time"

	"github.com/coredns/caddy"
	"github.com/coredns/coredns/core/dnsserver"
	"github.com/coredns/coredns/plugin"
	"github.com/coredns/coredns/plugin/pkg/fall"
	clog "github.com/coredns/coredns/plugin/pkg/log"
	"github.com/dnsimple/dnsimple-go/dnsimple"
)

var log = clog.NewWithPlugin("dnsimple")

func init() { plugin.Register("dnsimple", setup) }

const defaultUserAgent = "coredns-plugin-dnsimple"

type Options struct {
<<<<<<< HEAD
	accountId  string
	apiCaller  DNSimpleApiCaller
	identifier string
	maxRetries int
	refresh    time.Duration
=======
	accessToken       string
	accountId         string
	baseUrl           string
	customDnsResolver string
	identifier        string
	maxRetries        int
	refresh           time.Duration
>>>>>>> 00bb80a0
}

// exposed for testing
var newDnsimpleService = func(ctx context.Context, accessToken string, baseUrl string) (dnsimpleService, error) {
	client := dnsimple.NewClient(dnsimple.StaticTokenHTTPClient(ctx, accessToken))
	client.BaseURL = baseUrl
	client.SetUserAgent(defaultUserAgent)
	return dnsimpleClient{client}, nil
}

func setup(c *caddy.Controller) error {
	rand.Seed(time.Now().UTC().UnixNano())

	for c.Next() {
		keyPairs := map[string]struct{}{}
		keys := map[string][]string{}

		opts := Options{}
		var accessToken string
		var baseUrl string
		var fall fall.F

		args := c.RemainingArgs()

		for i := 0; i < len(args); i++ {
			parts := strings.SplitN(args[i], ":", 2)
			if len(parts) < 1 {
				return plugin.Error("dnsimple", c.Errf("invalid zone %q", args[i]))
			}
			dns, hostedZoneRegion := parts[0], "global"
			if len(parts) > 1 {
				hostedZoneRegion = parts[1]
			}
			if dns == "" || hostedZoneRegion == "" {
				return plugin.Error("dnsimple", c.Errf("invalid zone %q", args[i]))
			}
			if _, ok := keyPairs[args[i]]; ok {
				return plugin.Error("dnsimple", c.Errf("conflict zone %q", args[i]))
			}

			keyPairs[args[i]] = struct{}{}
			keys[dns] = append(keys[dns], hostedZoneRegion)
		}

		// TODO: set to warn when no zones are defined
		if len(keys) == 0 {
			return plugin.Error("dnsimple", c.Errf("no zone(s) specified"))
		}

		for c.NextBlock() {
			switch c.Val() {
			case "access_token":
				v := c.RemainingArgs()
				if len(v) < 2 {
					return plugin.Error("dnsimple", c.Errf("invalid access token: '%v'", v))
				}
				accessToken = v[1]
				// TODO We should clarify why this is bad.
				log.Warning("consider using alternative ways of providing credentials, such as environment variables")
			case "account_id":
				if !c.NextArg() {
					return plugin.Error("dnsimple", c.ArgErr())
				}
				opts.accountId = c.Val()
			case "custom_dns_resolver":
				if !c.NextArg() {
					return plugin.Error("dnsimple", c.ArgErr())
				}
				opts.customDnsResolver = c.Val()
			case "fallthrough":
				fall.SetZonesFromArgs(c.RemainingArgs())
			case "identifier":
				if !c.NextArg() {
					return plugin.Error("dnsimple", c.ArgErr())
				}
				opts.identifier = c.Val()
			case "max_retries":
				if !c.NextArg() {
					return plugin.Error("dnsimple", c.ArgErr())
				}
				maxRetriesStr := c.Val()
				var err error
				if opts.maxRetries, err = strconv.Atoi(maxRetriesStr); err != nil {
					return plugin.Error("dnsimple", c.Errf("unable to parse max retries: %v", err))
				}
				if opts.maxRetries < 0 {
					return plugin.Error("dnsimple", c.Err("max retries cannot be less than zero"))
				}
			case "refresh":
				if !c.NextArg() {
					return plugin.Error("dnsimple", c.ArgErr())
				}
				var err error
				refreshStr := c.Val()
				if _, err = strconv.Atoi(refreshStr); err == nil {
					refreshStr = fmt.Sprintf("%ss", c.Val())
				}
				if opts.refresh, err = time.ParseDuration(refreshStr); err != nil {
					return plugin.Error("dnsimple", c.Errf("unable to parse duration: %v", err))
				}
				if opts.refresh <= 60 {
					return plugin.Error("dnsimple", c.Errf("refresh interval must be greater than 60 seconds: %q", refreshStr))
				}
			case "base_url":
				if !c.NextArg() {
					return plugin.Error("dnsimple", c.ArgErr())
				}
				baseUrl = c.Val()
			default:
				return plugin.Error("dnsimple", c.Errf("unknown property %q", c.Val()))
			}
		}

		// Set default values.
		if accessToken == "" {
			// Keep this environment variable name consistent across all our integrations (e.g. SDKs, Terraform provider).
			accessToken = os.Getenv("DNSIMPLE_TOKEN")
		}

		if baseUrl == "" {
			// Default to production
			baseUrl = "https://api.dnsimple.com"
		}

		if opts.accountId == "" {
			opts.accountId = os.Getenv("DNSIMPLE_ACCOUNT_ID")
		}

		if opts.identifier == "" {
			opts.identifier = "default"
		}

		if opts.refresh < 60 {
			// Default update frequency of 1 minute.
			opts.refresh = time.Duration(1) * time.Minute
		}

		opts.apiCaller = createDNSimpleApiCaller(baseUrl, accessToken, defaultUserAgent)

		ctx, cancel := context.WithCancel(context.Background())
		client, err := newDnsimpleService(ctx, accessToken, baseUrl)
		if err != nil {
			cancel()
			return err
		}
		h, err := New(ctx, client, keys, opts)
		if err != nil {
			cancel()
			return plugin.Error("dnsimple", c.Errf("failed to create dnsimple plugin: %v", err))
		}
		h.Fall = fall
		if err := h.Run(ctx); err != nil {
			cancel()
			return plugin.Error("dnsimple", c.Errf("failed to initialize dnsimple plugin: %v", err))
		}

		dnsserver.GetConfig(c).AddPlugin(func(next plugin.Handler) plugin.Handler {
			h.Next = next
			return h
		})
		c.OnShutdown(func() error { cancel(); return nil })
	}
	return nil
}<|MERGE_RESOLUTION|>--- conflicted
+++ resolved
@@ -24,21 +24,12 @@
 const defaultUserAgent = "coredns-plugin-dnsimple"
 
 type Options struct {
-<<<<<<< HEAD
-	accountId  string
-	apiCaller  DNSimpleApiCaller
-	identifier string
-	maxRetries int
-	refresh    time.Duration
-=======
-	accessToken       string
 	accountId         string
-	baseUrl           string
+	apiCaller         DNSimpleApiCaller
 	customDnsResolver string
 	identifier        string
 	maxRetries        int
 	refresh           time.Duration
->>>>>>> 00bb80a0
 }
 
 // exposed for testing
