--- conflicted
+++ resolved
@@ -7,11 +7,7 @@
 	"fmt"
 	"io"
 	"math/rand"
-<<<<<<< HEAD
 	"net/http"
-	"strings"
-=======
->>>>>>> ac69a92f
 	"sync"
 	"time"
 
@@ -41,30 +37,32 @@
 	return nil
 }
 
-type DNSimpleApiCaller func(baseUrl string, path string, accessToken string, userAgent string, body []byte) error
-
-func DefaultDNSimpleApiCaller(baseUrl string, path string, accessToken string, userAgent string, body []byte) error {
-	url := fmt.Sprintf("%s%s", baseUrl, path)
-	req, err := http.NewRequest("POST", url, bytes.NewBuffer(body))
-	if err != nil {
-		return err
-	}
-	req.Header.Set("authorization", fmt.Sprintf("Bearer %s", accessToken))
-	req.Header.Set("content-type", "application/json")
-	req.Header.Set("user-agent", userAgent)
-	res, err := http.DefaultClient.Do(req)
-	if err != nil {
-		return err
-	}
-	defer res.Body.Close()
-	if res.StatusCode >= 300 {
-		body, err := io.ReadAll(res.Body)
-		if err == nil {
-			return fmt.Errorf("bad status code of %d: %s", res.StatusCode, string(body))
-		}
-		return fmt.Errorf("bad status code of %d (response could not be read)", res.StatusCode)
-	}
-	return nil
+type DNSimpleApiCaller func(path string, body []byte) error
+
+func createDNSimpleApiCaller(baseUrl string, accessToken string, userAgent string) DNSimpleApiCaller {
+	return func(path string, body []byte) error {
+		url := fmt.Sprintf("%s%s", baseUrl, path)
+		req, err := http.NewRequest("POST", url, bytes.NewBuffer(body))
+		if err != nil {
+			return err
+		}
+		req.Header.Set("authorization", fmt.Sprintf("Bearer %s", accessToken))
+		req.Header.Set("content-type", "application/json")
+		req.Header.Set("user-agent", userAgent)
+		res, err := http.DefaultClient.Do(req)
+		if err != nil {
+			return err
+		}
+		defer res.Body.Close()
+		if res.StatusCode >= 300 {
+			body, err := io.ReadAll(res.Body)
+			if err == nil {
+				return fmt.Errorf("bad status code of %d: %s", res.StatusCode, string(body))
+			}
+			return fmt.Errorf("bad status code of %d (response could not be read)", res.StatusCode)
+		}
+		return nil
+	}
 }
 
 // DNSimple is a plugin that returns RR from DNSimple.
@@ -73,25 +71,14 @@
 	Fall fall.F
 
 	// Each zone name contains a trailing dot.
-<<<<<<< HEAD
 	zoneNames   []string
-	client      *dnsimple.Client
+	client     dnsimpleService
 	accountId   string
-	accessToken string
 	apiCaller   DNSimpleApiCaller
 	identifier  string
 	upstream    *upstream.Upstream
 	refresh     time.Duration
 	maxRetries  int
-=======
-	zoneNames  []string
-	client     dnsimpleService
-	accountId  string
-	identifier string
-	upstream   *upstream.Upstream
-	refresh    time.Duration
-	maxRetries int
->>>>>>> ac69a92f
 
 	lock  sync.RWMutex
 	zones zones
@@ -108,22 +95,14 @@
 
 type zones map[string][]*zone
 
-<<<<<<< HEAD
-func New(ctx context.Context, accountId string, accessToken string, apiCaller DNSimpleApiCaller, client *dnsimple.Client, identifier string, keys map[string][]string, refresh time.Duration, maxRetries int) (*DNSimple, error) {
-=======
 func New(ctx context.Context, client dnsimpleService, keys map[string][]string, opts Options) (*DNSimple, error) {
->>>>>>> ac69a92f
 	zones := make(map[string][]*zone, len(keys))
 	zoneNames := make([]string, 0, len(keys))
 
 	for zoneName, hostedZoneRegions := range keys {
 		// Check if the zone exists.
 		// Our API does not expect the zone name to end with a dot.
-<<<<<<< HEAD
-		res, err := client.Zones.GetZone(ctx, accountId, strings.TrimSuffix(zoneName, "."))
-=======
-		_, err := client.getZone(ctx, opts.accountId, zoneName)
->>>>>>> ac69a92f
+		res, err := client.getZone(ctx, opts.accountId, zoneName)
 		if err != nil {
 			return nil, err
 		}
@@ -131,31 +110,19 @@
 			zoneNames = append(zoneNames, zoneName)
 		}
 		for _, hostedZoneRegion := range hostedZoneRegions {
-			zones[zoneName] = append(zones[zoneName], &zone{id: res.Data.ID, name: zoneName, region: hostedZoneRegion, zone: file.NewZone(zoneName, "")})
+			zones[zoneName] = append(zones[zoneName], &zone{id: res.ID, name: zoneName, region: hostedZoneRegion, zone: file.NewZone(zoneName, "")})
 		}
 	}
 	return &DNSimple{
-<<<<<<< HEAD
-		accessToken: accessToken,
-		accountId:   accountId,
-		apiCaller:   apiCaller,
-		client:      client,
-		identifier:  identifier,
-		maxRetries:  maxRetries,
-		refresh:     refresh,
-		upstream:    upstream.New(),
-		zoneNames:   zoneNames,
-		zones:       zones,
-=======
 		accountId:  opts.accountId,
+		apiCaller:   opts.apiCaller,
 		client:     client,
 		identifier: opts.identifier,
+		maxRetries: opts.maxRetries,
 		refresh:    opts.refresh,
 		upstream:   upstream.New(),
 		zoneNames:  zoneNames,
 		zones:      zones,
-		maxRetries: opts.maxRetries,
->>>>>>> ac69a92f
 	}, nil
 }
 
@@ -185,10 +152,7 @@
 
 func (h *DNSimple) callApi(path string, body []byte) error {
 	return h.apiCaller(
-		h.client.BaseURL,
 		path,
-		h.accessToken,
-		h.client.UserAgent,
 		body,
 	)
 }
@@ -369,30 +333,10 @@
 			options := &dnsimple.ZoneRecordListOptions{}
 			options.PerPage = dnsimple.Int(100)
 
-<<<<<<< HEAD
-			// Fetch all records for the zone.
-			for {
-				var response *dnsimple.ZoneRecordsResponse
-				zoneError = retryable(h.maxRetries, func() (listErr error) {
-					// Our API does not expect the zone name to end with a dot.
-					response, listErr = h.client.Zones.ListRecords(ctx, h.accountId, strings.TrimSuffix(zoneName, "."), options)
-					return
-				})
-				if zoneError != nil {
-					log.Errorf("failed to list records: %v", zoneError)
-					break
-				}
-				zoneRecords = append(zoneRecords, response.Data...)
-				if response.Pagination.CurrentPage >= response.Pagination.TotalPages {
-					break
-				}
-				options.Page = dnsimple.Int(response.Pagination.CurrentPage + 1)
-=======
-			zoneRecords, err = h.client.listZoneRecords(ctx, h.accountId, zoneName, options, h.maxRetries)
+			zoneRecords, err := h.client.listZoneRecords(ctx, h.accountId, zoneName, options, h.maxRetries)
 			if err != nil {
 				err = fmt.Errorf("failed to list resource records for %v from dnsimple: %v", zoneName, err)
 				return
->>>>>>> ac69a92f
 			}
 
 			errorByRecordId := make(map[int64]updateZoneRecordFailure)
@@ -408,16 +352,10 @@
 						errorByRecordId[f.Record.ID] = f
 					}
 
-<<<<<<< HEAD
 					h.lock.Lock()
 					(*z[i]).pools = newPools
 					(*z[i]).zone = newZone
 					h.lock.Unlock()
-=======
-				if err := updateZoneFromRecords(zoneName, zoneRecords, regionalZone.region, newPools, newZone); err != nil {
-					// Maybe unsupported record type. Log and carry on.
-					log.Warningf("failed to process resource records: %v", err)
->>>>>>> ac69a92f
 				}
 			}
 			failedRecords := make([]updateZoneRecordFailure, 0, 100)
