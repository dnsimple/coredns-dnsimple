--- conflicted
+++ resolved
@@ -22,12 +22,6 @@
 	Fall fall.F
 	Next plugin.Handler
 
-<<<<<<< HEAD
-=======
-	// Each zone name contains a trailing dot.
-	zoneNames  []string
-	client     dnsimpleService
->>>>>>> ac69a92f
 	accountId  string
 	client     dnsimpleService
 	identifier string
@@ -59,11 +53,7 @@
 
 		// Check if the zone exists.
 		// Our API does not expect the zone name to end with a dot.
-<<<<<<< HEAD
 		_, err := client.getZone(ctx, opts.accountId, name)
-=======
-		_, err := client.getZone(ctx, opts.accountId, zoneName)
->>>>>>> ac69a92f
 		if err != nil {
 			return nil, err
 		}
@@ -252,14 +242,7 @@
 
 			var zoneRecords []dnsimple.ZoneRecord
 
-<<<<<<< HEAD
 			zoneRecords, err = h.client.listZoneRecords(ctx, h.accountId, z[0].name, h.maxRetries)
-=======
-			options := &dnsimple.ZoneRecordListOptions{}
-			options.PerPage = dnsimple.Int(100)
-
-			zoneRecords, err = h.client.listZoneRecords(ctx, h.accountId, zoneName, options, h.maxRetries)
->>>>>>> ac69a92f
 			if err != nil {
 				err = fmt.Errorf("failed to list resource records for %v from dnsimple: %v", zoneName, err)
 				return
