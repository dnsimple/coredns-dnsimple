--- conflicted
+++ resolved
@@ -4,11 +4,7 @@
 	"context"
 	"fmt"
 	"math/rand"
-<<<<<<< HEAD
 	"net"
-	"strings"
-=======
->>>>>>> ac69a92f
 	"sync"
 	"time"
 
