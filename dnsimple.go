--- conflicted
+++ resolved
@@ -27,15 +27,10 @@
 	zoneNames  []string
 	client     *dnsimple.Client
 	accountId  string
-<<<<<<< HEAD
+	identifier string
 	upstream   *upstream.Upstream
 	refresh    time.Duration
 	maxRetries int
-=======
-	identifier string
-	upstream   *upstream.Upstream
-	refresh    time.Duration
->>>>>>> 2e41794d
 
 	lock  sync.RWMutex
 	zones zones
@@ -51,11 +46,7 @@
 
 type zones map[string][]*zone
 
-<<<<<<< HEAD
-func New(ctx context.Context, accountId string, client *dnsimple.Client, keys map[string][]string, refresh time.Duration, maxRetries int) (*DNSimple, error) {
-=======
-func New(ctx context.Context, accountId string, client *dnsimple.Client, identifier string, keys map[string][]string, refresh time.Duration) (*DNSimple, error) {
->>>>>>> 2e41794d
+func New(ctx context.Context, accountId string, client *dnsimple.Client, identifier string, keys map[string][]string, refresh time.Duration, maxRetries int) (*DNSimple, error) {
 	zones := make(map[string][]*zone, len(keys))
 	zoneNames := make([]string, 0, len(keys))
 
@@ -76,18 +67,12 @@
 	return &DNSimple{
 		accountId:  accountId,
 		client:     client,
-<<<<<<< HEAD
-=======
 		identifier: identifier,
->>>>>>> 2e41794d
 		refresh:    refresh,
 		upstream:   upstream.New(),
 		zoneNames:  zoneNames,
 		zones:      zones,
-<<<<<<< HEAD
 		maxRetries: maxRetries,
-=======
->>>>>>> 2e41794d
 	}, nil
 }
 
