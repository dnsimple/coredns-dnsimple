module github.com/dnsimple/coredns-dnsimple

go 1.20

require (
	github.com/coredns/caddy v1.1.1
	github.com/coredns/coredns v1.11.1
	github.com/dnsimple/dnsimple-go v1.5.1
	github.com/miekg/dns v1.1.58
	github.com/stretchr/testify v1.8.4
<<<<<<< HEAD
	golang.org/x/oauth2 v0.14.0
=======
	golang.org/x/oauth2 v0.16.0
>>>>>>> 05f82b59
)

require (
	github.com/apparentlymart/go-cidr v1.1.0 // indirect
	github.com/beorn7/perks v1.0.1 // indirect
	github.com/cespare/xxhash/v2 v2.2.0 // indirect
	github.com/davecgh/go-spew v1.1.1 // indirect
	github.com/flynn/go-shlex v0.0.0-20150515145356-3f9db97f8568 // indirect
	github.com/go-task/slim-sprig v0.0.0-20230315185526-52ccab3ef572 // indirect
	github.com/golang/mock v1.6.0 // indirect
	github.com/golang/protobuf v1.5.3 // indirect
	github.com/google/go-querystring v1.1.0 // indirect
	github.com/google/pprof v0.0.0-20230509042627-b1315fad0c5a // indirect
	github.com/grpc-ecosystem/grpc-opentracing v0.0.0-20180507213350-8e809c8a8645 // indirect
	github.com/kr/text v0.2.0 // indirect
	github.com/matttproud/golang_protobuf_extensions v1.0.4 // indirect
	github.com/onsi/ginkgo/v2 v2.11.0 // indirect
	github.com/opentracing/opentracing-go v1.2.0 // indirect
	github.com/pmezard/go-difflib v1.0.0 // indirect
	github.com/prometheus/client_golang v1.16.0 // indirect
	github.com/prometheus/client_model v0.4.0 // indirect
	github.com/prometheus/common v0.44.0 // indirect
	github.com/prometheus/procfs v0.10.1 // indirect
	github.com/quic-go/qtls-go1-20 v0.3.1 // indirect
<<<<<<< HEAD
	github.com/quic-go/quic-go v0.37.4 // indirect
=======
	github.com/quic-go/quic-go v0.37.7 // indirect
>>>>>>> 05f82b59
	github.com/shopspring/decimal v1.3.1 // indirect
	github.com/stretchr/objx v0.5.0 // indirect
	golang.org/x/crypto v0.18.0 // indirect
	golang.org/x/exp v0.0.0-20221205204356-47842c84f3db // indirect
	golang.org/x/mod v0.14.0 // indirect
	golang.org/x/net v0.20.0 // indirect
	golang.org/x/sys v0.16.0 // indirect
	golang.org/x/text v0.14.0 // indirect
	golang.org/x/tools v0.17.0 // indirect
	google.golang.org/appengine v1.6.7 // indirect
	google.golang.org/genproto/googleapis/rpc v0.0.0-20230807174057-1744710a1577 // indirect
	google.golang.org/grpc v1.57.0 // indirect
	google.golang.org/protobuf v1.31.0 // indirect
	gopkg.in/yaml.v3 v3.0.1 // indirect
)<|MERGE_RESOLUTION|>--- conflicted
+++ resolved
@@ -8,11 +8,7 @@
 	github.com/dnsimple/dnsimple-go v1.5.1
 	github.com/miekg/dns v1.1.58
 	github.com/stretchr/testify v1.8.4
-<<<<<<< HEAD
-	golang.org/x/oauth2 v0.14.0
-=======
 	golang.org/x/oauth2 v0.16.0
->>>>>>> 05f82b59
 )
 
 require (
@@ -37,11 +33,7 @@
 	github.com/prometheus/common v0.44.0 // indirect
 	github.com/prometheus/procfs v0.10.1 // indirect
 	github.com/quic-go/qtls-go1-20 v0.3.1 // indirect
-<<<<<<< HEAD
-	github.com/quic-go/quic-go v0.37.4 // indirect
-=======
 	github.com/quic-go/quic-go v0.37.7 // indirect
->>>>>>> 05f82b59
 	github.com/shopspring/decimal v1.3.1 // indirect
 	github.com/stretchr/objx v0.5.0 // indirect
 	golang.org/x/crypto v0.18.0 // indirect
